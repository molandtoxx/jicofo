/*
 * Jicofo, the Jitsi Conference Focus.
 *
 * Copyright @ 2016 Atlassian Pty Ltd
 *
 * Licensed under the Apache License, Version 2.0 (the "License");
 * you may not use this file except in compliance with the License.
 * You may obtain a copy of the License at
 *
 *     http://www.apache.org/licenses/LICENSE-2.0
 *
 * Unless required by applicable law or agreed to in writing, software
 * distributed under the License is distributed on an "AS IS" BASIS,
 * WITHOUT WARRANTIES OR CONDITIONS OF ANY KIND, either express or implied.
 * See the License for the specific language governing permissions and
 * limitations under the License.
 */
package org.jitsi.jicofo;

import mock.muc.*;

import net.java.sip.communicator.impl.protocol.jabber.extensions.colibri.*;
import net.java.sip.communicator.impl.protocol.jabber.extensions.jingle.*;
import net.java.sip.communicator.impl.protocol.jabber.jinglesdp.*;

import org.jitsi.jicofo.util.*;
import org.jitsi.protocol.xmpp.util.*;

import org.junit.*;
import org.junit.runner.*;
import org.junit.runners.*;
import org.jxmpp.jid.impl.*;
import org.jxmpp.stringprep.*;

import java.util.*;

import static org.junit.Assert.*;

/**
 * Tests for {@link Participant}.
 *
 * @author Pawel Domas
 */
@RunWith(JUnit4.class)
public class ParticipantTest
{
<<<<<<< HEAD
    private static OSGiHandler osgi = OSGiHandler.getInstance();
=======
    static OSGiHandler osgi = OSGiHandler.getInstance();
>>>>>>> fafe5829

    private MockJitsiMeetConference mockConference;
    private MockRoomMember roomMember;
    private Participant participant;

    private ArrayList<ContentPacketExtension> answerContents;
    private RtpDescriptionPacketExtension audioRtpDescPe;
    private RtpDescriptionPacketExtension videoRtpDescPe;

    private SourcePacketExtension[] audioSSRCs;

    private SourcePacketExtension[] videoSSRCs;
    private SourceGroupPacketExtension[] videoGroups;

    @BeforeClass
    public static void setUpClass()
<<<<<<< HEAD
            throws Exception
=======
        throws Exception
>>>>>>> fafe5829
    {
        osgi.init();
    }

    @AfterClass
    public static void tearDownClass()
<<<<<<< HEAD
            throws Exception
=======
        throws Exception
>>>>>>> fafe5829
    {
        osgi.shutdown();
    }

    @Before
    public void setUpContents()
            throws XmppStringprepException
    {
        this.mockConference = new MockJitsiMeetConference();
        MockMultiUserChat mockMultiUserChat = new MockMultiUserChat(
                JidCreate.entityBareFrom("room@example.com"),
                null);
        this.roomMember = mockMultiUserChat.createMockRoomMember("testMember");
        this.participant
            = new Participant(mockConference, roomMember, 20);

        SourcePacketExtension ssrc1 = createSourceWithSsrc(1L);
        SourcePacketExtension ssrc2 = createSourceWithSsrc(2L);
        SourcePacketExtension ssrc4 = createSourceWithSsrc(4L);

        this.audioSSRCs = new SourcePacketExtension[] { ssrc1, ssrc2, ssrc4};

        String cname = "videocname";
        String msid = "vstream vtrack";

        this.videoSSRCs = new SourcePacketExtension[] {
            createGroupSSRC(10L, cname, msid),
            createGroupSSRC(20L, cname, msid),
            createGroupSSRC(30L, cname, msid),
            createGroupSSRC(40L, cname, msid),
            createGroupSSRC(50L, cname, msid),
            createGroupSSRC(60L, cname, msid)
        };

        this.videoGroups = new SourceGroupPacketExtension[] {
            createGroup(
                SourceGroupPacketExtension.SEMANTICS_SIMULCAST,
                new long[] { 10L, 30L, 50L },
                cname, msid),
            createGroup(
                SourceGroupPacketExtension.SEMANTICS_FID,
                new long[] { 10L, 20L }, cname, msid),
            createGroup(
                SourceGroupPacketExtension.SEMANTICS_FID,
                new long[] { 30L, 40L }, cname, msid),
            createGroup(
                SourceGroupPacketExtension.SEMANTICS_FID,
                new long[] { 50L, 60L }, cname, msid)
        };

        JingleOfferFactory jingleOfferFactory
            = FocusBundleActivator.getJingleOfferFactory();

        ContentPacketExtension audioContents
            = jingleOfferFactory.createAudioContent(false, true, true);

        ContentPacketExtension videoContents
            = jingleOfferFactory.createVideoContent(false, true, true, 0, 100);

        this.audioRtpDescPe = JingleUtils.getRtpDescription(audioContents);
        this.videoRtpDescPe = JingleUtils.getRtpDescription(videoContents);

        this.answerContents = new ArrayList<>();

        answerContents.add(audioContents);
        answerContents.add(videoContents);
    }

    private void addDefaultAudioSSRCs()
    {
        for (SourcePacketExtension ssrc : audioSSRCs)
        {
            audioRtpDescPe.addChildExtension(ssrc);
        }
    }

    private void addDefaultVideoSSRCs()
    {
        for (SourcePacketExtension ssrc : videoSSRCs)
            videoRtpDescPe.addChildExtension(ssrc);
    }

    private void addDefaultVideoGroups()
    {
        for (SourceGroupPacketExtension group : videoGroups)
            videoRtpDescPe.addChildExtension(group);
    }

    @Test
    public void testNegative()
    {
        // ssrc=-1 *removes* the ssrc attribute
        // Create a ssrc=0, then hack it away. Invalid sources can only be
        // received over the wire, setSSRC clips invalid values.
        SourcePacketExtension sourceWithSsrc
                = createSourceWithSsrc(-1L);
        sourceWithSsrc.setAttribute(
                SourcePacketExtension.SSRC_ATTR_NAME,
                Long.toString(-1L));
        audioRtpDescPe.addChildExtension(sourceWithSsrc);

        this.addDefaultAudioSSRCs();

        try
        {
            participant.addSourcesAndGroupsFromContent(answerContents);
            fail("Did not detect SSRC -1 as invalid");
        }
        catch (InvalidSSRCsException exc)
        {
            assertEquals(
                "Source with no value was passed (parsed from negative ?)",
                exc.getMessage());
        }
    }

    @Test
    public void testZero()
    {
        audioRtpDescPe.addChildExtension(createSourceWithSsrc(0));

        this.addDefaultAudioSSRCs();

        try
        {
            participant.addSourcesAndGroupsFromContent(answerContents);
            fail("Did not detect SSRC 0 as invalid");
        }
        catch (InvalidSSRCsException exc)
        {
            assertEquals("Illegal SSRC value: 0", exc.getMessage());
        }
    }

    //@Test
    public void testInvalidNumber()
    {
        // FIXME SSRC implementation will always trim the value to 32bit
        //SourcePacketExtension ssrcInvalid = createSourceWithSsrc(0xFFFFFFFFFL);

        //this.addDefaultAudioSSRCs();

        // bla bla bla
    }

    @Test
    public void testDuplicate()
    {
        // Duplicated SSRC with 1
        SourcePacketExtension ssrc1Duplicate
            = SourceUtil.createSourceWithSsrc(1L, new String[][]{
                    {"cname", "cname3"},
                    {"msid", "stream3 track3"},
                    {"mslabel", "stream3"},
                    {"label", "track3"}
                });

        audioRtpDescPe.addChildExtension(ssrc1Duplicate);

        this.addDefaultAudioSSRCs();

        try
        {
            participant.addSourcesAndGroupsFromContent(answerContents);
            fail("Did not detect SSRC 1 duplicate");
        }
        catch (InvalidSSRCsException exc)
        {
<<<<<<< HEAD
            assertEquals("Source ssrc=1 is in audio already", exc.getMessage());
=======
            String errorMsg = exc.getMessage();
            assertEquals(
                "Invalid message (constant needs update ?): " + errorMsg,
                "Source ssrc=1 is in audio already", errorMsg);
>>>>>>> fafe5829
        }
    }

    @Test
    public void testDuplicateDifferentMediaType()
    {
        // Duplicated video SSRC will conflict with SSRC 1 in audio
        SourcePacketExtension ssrc1Duplicate
            = SourceUtil.createSourceWithSsrc(1L, new String[][]{
            {"cname", "cname3"},
            {"msid", "stream3 track3"},
            {"mslabel", "stream3"},
            {"label", "track3"}
        });

        videoRtpDescPe.addChildExtension(ssrc1Duplicate);

        this.addDefaultAudioSSRCs();
        this.addDefaultVideoSSRCs();
        this.addDefaultVideoGroups();

        try
        {
            participant.addSourcesAndGroupsFromContent(answerContents);
            fail("Did not detect SSRC 1 duplicate");
        }
        catch (InvalidSSRCsException exc)
        {
<<<<<<< HEAD
            assertEquals("Source ssrc=1 is in audio already", exc.getMessage());
=======
            String errorMsg = exc.getMessage();
            assertEquals(
                "Invalid message (constant needs update ?): " + errorMsg,
                "Source ssrc=1 is in audio already", errorMsg);
>>>>>>> fafe5829
        }
    }

    @Test
    public void testMSIDDuplicate()
    {
        // Duplicated media stream id with SSRC2
        SourcePacketExtension ssrc3
            = SourceUtil.createSourceWithSsrc(3L, new String[][]{
            {"cname", "cname2"},
            {"msid", "stream2 track2"},
            {"mslabel", "stream2"},
            {"label", "track2"}
        });

        this.addDefaultAudioSSRCs();

        audioRtpDescPe.addChildExtension(ssrc3);

        try
        {
            participant.addSourcesAndGroupsFromContent(answerContents);
            fail("Did not detect MSID duplicate");
        }
        catch (InvalidSSRCsException exc)
        {
            assertEquals(
                "Not grouped SSRC 3 has conflicting"
                    + " MSID 'stream2 track2' with 2",
                exc.getMessage());
        }
    }

    @Test
    public void testMSIDMismatchInTheSameGroup()
    {
        // Overwrite SSRC 20 with something wrong
        this.videoSSRCs[1]
            = createGroupSSRC(20L, "blabla", "wrongStream wrongTrack");

        this.addDefaultVideoSSRCs();
        this.addDefaultVideoGroups();

        try
        {
            participant.addSourcesAndGroupsFromContent(answerContents);
            fail("Did not detect MSID mismatch in 10+20 FID group");
        }
        catch (InvalidSSRCsException exc)
        {
            String errorMsg = exc.getMessage();
            assertTrue(
                "Invalid message (constant needs update ?): " + errorMsg,
                errorMsg.startsWith(
                    "MSID mismatch detected "
                        + "in group SourceGroup[FID, ssrc=10, ssrc=20, ]"));
<<<<<<< HEAD
=======
        }
    }

    @Test
    public void testTrackMismatchInTheSameGroup()
    {
        // Overwrite SSRC 20 with wrong track id part of the MSID
        this.videoSSRCs[1]
            = createGroupSSRC(20L, "videocname", "vstream wrongTrack");

        this.addDefaultVideoSSRCs();
        this.addDefaultVideoGroups();

        try
        {
            participant.addSourcesAndGroupsFromContent(answerContents);
            fail("Did not detect track mismatch in 10+20 FID group");
        }
        catch (InvalidSSRCsException exc)
        {
            String errorMsg = exc.getMessage();
            assertTrue(
                "Invalid message (constant needs update ?): " + errorMsg,
                errorMsg.startsWith(
                    "MSID mismatch detected "
                        + "in group SourceGroup[FID, ssrc=10, ssrc=20, ]"));
>>>>>>> fafe5829
        }
    }

    /**
     * Tests the max SSRC count limit.
     */
    @Test
    public void testSSRCLimit()
        throws InvalidSSRCsException
    {
        int maxSsrcCount = 4;
        this.participant
            = new Participant(mockConference, roomMember, maxSsrcCount);

        this.addDefaultAudioSSRCs();
        audioRtpDescPe.addChildExtension(createSourceWithSsrc(5L));
        audioRtpDescPe.addChildExtension(createSourceWithSsrc(6L));

        Object[] ssrcsAndGroups
            = participant.addSourcesAndGroupsFromContent(answerContents);
        MediaSourceMap addedSSRCs = (MediaSourceMap) ssrcsAndGroups[0];

        List<SourcePacketExtension> addedAudioSSRCs
            = addedSSRCs.getSourcesForMedia("audio");

        assertEquals(4, addedAudioSSRCs.size());

        verifySSRC(
            "cname5", "stream5 track5", addedSSRCs.findSourceViaSsrc("audio", 5L));

        /* overflows the max SSRC count */
        assertNull(addedSSRCs.findSourceViaSsrc("audio", 6L));
    }

    @Test
    public void testParamFilter()
        throws InvalidSSRCsException
    {
        this.addDefaultAudioSSRCs();

        Object[] ssrcsAndGroups
            = participant.addSourcesAndGroupsFromContent(answerContents);
        MediaSourceMap addedSSRCs = (MediaSourceMap) ssrcsAndGroups[0];

        List<SourcePacketExtension> addedAudioSSRCs
            = addedSSRCs.getSourcesForMedia("audio");

        assertEquals(3, addedAudioSSRCs.size());

        verifySSRC(
            "cname1", "stream1 track1", addedSSRCs.findSourceViaSsrc("audio", 1L));

        verifySSRC(
            "cname2", "stream2 track2", addedSSRCs.findSourceViaSsrc("audio", 2L));

        verifySSRC(
            "cname4", "stream4 track4", addedSSRCs.findSourceViaSsrc("audio", 4L));
    }

    @Test
    public void testEmptyGroup()
        throws InvalidSSRCsException
    {
        this.addDefaultVideoSSRCs();
        this.addDefaultVideoGroups();

        SourceGroupPacketExtension group = new SourceGroupPacketExtension();
        group.setSemantics(SourceGroupPacketExtension.SEMANTICS_FID);
        videoRtpDescPe.addChildExtension(group);

        SourceGroupPacketExtension group2 = new SourceGroupPacketExtension();
        group2.setSemantics(SourceGroupPacketExtension.SEMANTICS_FID);
        videoRtpDescPe.addChildExtension(group2);

        MediaSourceGroupMap addedGroups
            = (MediaSourceGroupMap) participant
                .addSourcesAndGroupsFromContent(answerContents)[1];

        assertEquals(
            this.videoGroups.length,
            addedGroups.getSourceGroupsForMedia("video").size());
    }

    @Test
    public void testGroupedSSRCNotFound()
    {
        SourcePacketExtension ssrc1 = createGroupSSRC(1L, "cname1", "s t1");

        SourceGroupPacketExtension group1
            = createGroup(
                SourceGroupPacketExtension.SEMANTICS_FID,
                new long[] { 1L, 2L}, "cname1", "s t1");

        videoRtpDescPe.addChildExtension(ssrc1);
        videoRtpDescPe.addChildExtension(group1);

        try
        {
            participant.addSourcesAndGroupsFromContent(answerContents);
            fail("Failed to detect that SSRC 2 is not in video SDP");
        }
        catch (InvalidSSRCsException e)
        {
<<<<<<< HEAD
            assertTrue(e.getMessage(), e.getMessage().startsWith(
                "Source ssrc=2 not found in video for group: SourceGroup[FID, ssrc=1, ssrc=2, ]"));
=======
            String errorMsg = e.getMessage();
            assertTrue(
                    "Invalid message (constant needs update ?): " + errorMsg,
                    errorMsg.startsWith(
                        "Source ssrc=2 not found in video for group:"
                            + " SourceGroup[FID, ssrc=1, ssrc=2, ]"));
>>>>>>> fafe5829
        }
    }

    @Test
    public void testDuplicatedGroups()
        throws InvalidSSRCsException
    {
        SourcePacketExtension ssrc1 = createGroupSSRC(1L, "cname1", "s t1");
        SourcePacketExtension ssrc2 = createGroupSSRC(2L, "cname1", "s t1");

        SourceGroupPacketExtension group1
            = createGroup(
                    SourceGroupPacketExtension.SEMANTICS_FID,
                    new long[] { 1L, 2L}, "cname1", "s t1");

        videoRtpDescPe.addChildExtension(ssrc1);
        videoRtpDescPe.addChildExtension(ssrc2);
        videoRtpDescPe.addChildExtension(group1);

        videoRtpDescPe.addChildExtension(
            createGroup(
                SourceGroupPacketExtension.SEMANTICS_FID,
                new long[] { 1L, 2L}, "cname1", "s t1"));

        Object[] ssrcsAndGroups
            = participant.addSourcesAndGroupsFromContent(answerContents);

        MediaSourceMap ssrcs = (MediaSourceMap) ssrcsAndGroups[0];
        assertEquals(2, ssrcs.getSourcesForMedia("video").size());

        MediaSourceGroupMap groups = (MediaSourceGroupMap) ssrcsAndGroups[1];
        assertEquals(1, groups.getSourceGroupsForMedia("video").size());
    }

    private void verifySSRC(
        String cname, String msid, SourcePacketExtension ssrc)
    {
        assertNotNull(ssrc);
        assertEquals(cname, ssrc.getParameter("cname"));
        assertEquals(msid, ssrc.getParameter("msid"));
        assertNull(ssrc.getParameter("mslabel"));
        assertNull(ssrc.getParameter("label"));
    }

    private SourcePacketExtension createSourceWithSsrc(long ssrcNum)
    {
        return SourceUtil.createSourceWithSsrc(ssrcNum, new String[][]{
            {"cname", "cname" + ssrcNum},
            {"msid", "stream" + ssrcNum + " track" + ssrcNum},
            {"mslabel", "stream" + ssrcNum},
            {"label", "track" + ssrcNum}
        });
    }

    private SourcePacketExtension createGroupSSRC(long ssrcNum, String cname, String msid)
    {
        return SourceUtil.createSourceWithSsrc(ssrcNum, new String[][]{
            {"cname", cname},
            {"msid", msid}
        });
    }

    private SourceGroupPacketExtension createGroup(String semantics,
                                                   long[] ssrcs,
                                                   String cname,
                                                   String msid)
    {
        SourceGroupPacketExtension groupPe = new SourceGroupPacketExtension();

        groupPe.setSemantics(semantics);

        List<SourcePacketExtension> ssrcList = new ArrayList<>(ssrcs.length);
        for (long ssrc : ssrcs)
        {
            ssrcList.add(createGroupSSRC(ssrc, cname, msid));
        }
        groupPe.addSources(ssrcList);

        return groupPe;
    }
}<|MERGE_RESOLUTION|>--- conflicted
+++ resolved
@@ -44,11 +44,7 @@
 @RunWith(JUnit4.class)
 public class ParticipantTest
 {
-<<<<<<< HEAD
-    private static OSGiHandler osgi = OSGiHandler.getInstance();
-=======
     static OSGiHandler osgi = OSGiHandler.getInstance();
->>>>>>> fafe5829
 
     private MockJitsiMeetConference mockConference;
     private MockRoomMember roomMember;
@@ -65,22 +61,14 @@
 
     @BeforeClass
     public static void setUpClass()
-<<<<<<< HEAD
-            throws Exception
-=======
         throws Exception
->>>>>>> fafe5829
     {
         osgi.init();
     }
 
     @AfterClass
     public static void tearDownClass()
-<<<<<<< HEAD
-            throws Exception
-=======
         throws Exception
->>>>>>> fafe5829
     {
         osgi.shutdown();
     }
@@ -191,9 +179,7 @@
         }
         catch (InvalidSSRCsException exc)
         {
-            assertEquals(
-                "Source with no value was passed (parsed from negative ?)",
-                exc.getMessage());
+            assertEquals("Illegal SSRC value: -1", exc.getMessage());
         }
     }
 
@@ -249,14 +235,10 @@
         }
         catch (InvalidSSRCsException exc)
         {
-<<<<<<< HEAD
-            assertEquals("Source ssrc=1 is in audio already", exc.getMessage());
-=======
             String errorMsg = exc.getMessage();
             assertEquals(
                 "Invalid message (constant needs update ?): " + errorMsg,
                 "Source ssrc=1 is in audio already", errorMsg);
->>>>>>> fafe5829
         }
     }
 
@@ -285,14 +267,10 @@
         }
         catch (InvalidSSRCsException exc)
         {
-<<<<<<< HEAD
-            assertEquals("Source ssrc=1 is in audio already", exc.getMessage());
-=======
             String errorMsg = exc.getMessage();
             assertEquals(
                 "Invalid message (constant needs update ?): " + errorMsg,
                 "Source ssrc=1 is in audio already", errorMsg);
->>>>>>> fafe5829
         }
     }
 
@@ -349,8 +327,6 @@
                 errorMsg.startsWith(
                     "MSID mismatch detected "
                         + "in group SourceGroup[FID, ssrc=10, ssrc=20, ]"));
-<<<<<<< HEAD
-=======
         }
     }
 
@@ -377,7 +353,6 @@
                 errorMsg.startsWith(
                     "MSID mismatch detected "
                         + "in group SourceGroup[FID, ssrc=10, ssrc=20, ]"));
->>>>>>> fafe5829
         }
     }
 
@@ -481,17 +456,12 @@
         }
         catch (InvalidSSRCsException e)
         {
-<<<<<<< HEAD
-            assertTrue(e.getMessage(), e.getMessage().startsWith(
-                "Source ssrc=2 not found in video for group: SourceGroup[FID, ssrc=1, ssrc=2, ]"));
-=======
             String errorMsg = e.getMessage();
             assertTrue(
                     "Invalid message (constant needs update ?): " + errorMsg,
                     errorMsg.startsWith(
                         "Source ssrc=2 not found in video for group:"
                             + " SourceGroup[FID, ssrc=1, ssrc=2, ]"));
->>>>>>> fafe5829
         }
     }
 
